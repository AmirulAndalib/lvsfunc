--- conflicted
+++ resolved
@@ -6,11 +6,7 @@
 from typing import Callable, List, Optional, Tuple, Union
 
 import vapoursynth as vs
-<<<<<<< HEAD
-from vsutil import depth, get_depth, get_y, iterate, scale_value
-=======
-from vsutil import depth, get_depth, get_y, iterate, join, split
->>>>>>> d60442f5
+from vsutil import depth, get_depth, get_y, iterate, join, scale_value, split
 from vsutil import Range as CRange
 
 from . import util
@@ -200,25 +196,7 @@
     return mask
 
 
-<<<<<<< HEAD
-def _minmax(clip: vs.VideoNode, sy: int = 2, sc: int = 2, maximum: bool = False) -> vs.VideoNode:
-    yp = sy >= sc
-    yiter = 1 if yp else 0
-    cp = sc >= sy
-    citer = 1 if cp else 0
-    planes = [0] if yp and not cp else [1, 2] if cp and not yp else [0, 1, 2]
-
-    if max(sy, sc) % 3 != 1:
-        coor = [0, 1, 0, 1, 1, 0, 1, 0]
-    else:
-        coor = [1] * 8
-
-    if sy > 0 or sc > 0:
-        func = clip.std.Maximum if maximum else clip.std.Minimum
-        return _minmax(func(planes=planes, coordinates=coor), sy=sy-yiter, sc=sc-citer)
-    else:
-        return clip
-=======
+
 # Helper functions
 def _scale(value: int, peak: int) -> int:
     x = value * peak / 255
@@ -231,7 +209,6 @@
         coord = [0, 1, 0, 1, 1, 0, 1, 0] if (i % 3) != 1 else [1] * 8
         clip = func(clip, coordinates=coord)
     return clip
->>>>>>> d60442f5
 
 
 class BoundingBox():
